immutable Geometric <: DiscreteUnivariateDistribution
    prob::Float64
    function Geometric(p::Real)
        zero(p) < p < one(p) || error("prob must be in (0, 1)")
    	new(float64(p))
    end
end

Geometric() = Geometric(0.5) # Flips of a fair coin

insupport(::Geometric, x::Real) = isinteger(x) && zero(x) <= x
insupport(::Type{Geometric}, x::Real) = isinteger(x) && zero(x) <= x

mean(d::Geometric) = (1.0 - d.prob) / d.prob

median(d::Geometric) = -fld(0.6931471805599453,log1p(-d.prob)) - 1.0

mode(d::Geometric) = 0
modes(d::Geometric) = [0]

var(d::Geometric) = (1.0 - d.prob) / d.prob^2
skewness(d::Geometric) = (2.0 - d.prob) / sqrt(1.0 - d.prob)
kurtosis(d::Geometric) = 6.0 + d.prob^2 / (1.0 - d.prob)

entropy(d::Geometric) = (-xlogx(1.0 - d.prob) - xlogx(d.prob)) / d.prob

<<<<<<< HEAD
=======
insupport(::Geometric, x::Real) = isinteger(x) && x >= 0
insupport(::Type{Geometric}, x::Real) = isinteger(x) && x >= 0
>>>>>>> a56a585d

pdf(d::Geometric, x::Real) = insupport(d,x) ? d.prob*exp(log1p(-d.prob)*x) : 0.0
logpdf(d::Geometric, x::Real) = insupport(d,x) ? log(d.prob) + log1p(-d.prob)*x : -Inf

cdf(d::Geometric, q::Real) = q < zero(q) ? 0.0 : -expm1(log1p(-d.prob) * (floor(q) + 1.0))
ccdf(d::Geometric, q::Real) =  q < zero(q) ? 1.0 : exp(log1p(-d.prob) * (floor(q) + 1.0))
logcdf(d::Geometric, q::Real) = q < zero(q) ? -Inf : log1mexp(log1p(-d.prob) * (floor(q) + 1.0))
logccdf(d::Geometric, q::Real) =  q < zero(q) ? 0.0 : log1p(-d.prob) * (floor(q) + 1.0)

function quantile(d::Geometric, p::Real) 
    if isnan(p) || (p < zero(p)) || (p > one(p))
        return NaN
    elseif p == zero(p)
        return 0.0
    elseif p == one(p)
        return Inf
    end
    -fld(-log1p(-p),log1p(-d.prob))-1.0
end
function cquantile(d::Geometric, p::Real) 
    if isnan(p) || (p < zero(p)) || (p > one(p))
        return NaN
    elseif p == zero(p)
        return Inf
    elseif p == one(p)
        return 0.0
    end
    -fld(-log(p),log1p(-d.prob))-1.0
end
function invlogcdf(d::Geometric, p::Real) 
    if (p > zero(p)) || isnan(p)
        return NaN
    elseif isinf(p)
        return 0.0
    elseif p == zero(p)
        return Inf
    end
    -fld(-log1mexp(p),log1p(-d.prob))-1.0
end
function invlogccdf(d::Geometric, p::Real) 
    if (p > zero(p)) || isnan(p)
        return NaN
    elseif isinf(p)
        return Inf
    elseif p == zero(p)
        return 0.0
    end
    -fld(-p,log1p(-d.prob))-1.0
end

        
function mgf(d::Geometric, t::Real)
    p = d.prob
    if t >= -log(1.0 - p)
        error("MGF does not exist for all t")
    end
    (p * exp(t)) / (1.0 - (1.0 - p) * exp(t))
end

function cf(d::Geometric, t::Real)
    p = d.prob
    (p * exp(im * t)) / (1.0 - (1.0 - p) * exp(im * t))
end


function rand(d::Geometric)
    e = Base.Random.randmtzig_exprnd()
    fld(e,-log1p(-d.prob))
end



### handling support

isupperbounded(d::Union(Geometric, Type{Geometric})) = false
islowerbounded(d::Union(Geometric, Type{Geometric})) = true
isbounded(d::Union(Geometric, Type{Geometric})) = false

min(d::Union(Geometric, Type{Geometric})) = 0
max(d::Geometric) = Inf
insupport(d::Geometric, x::Real) = isinteger(x) && x >= 0


## Fit model

immutable GeometricStats <: SufficientStats
    sx::Float64
    tw::Float64

    GeometricStats(sx::Real, tw::Real) = new(float64(sx), float64(tw))
end

suffstats{T<:Integer}(::Type{Geometric}, x::Array{T}) = GeometricStats(sum(x), length(x))

function suffstats{T<:Integer}(::Type{Geometric}, x::Array{T}, w::Array{Float64})
    n = length(x)
    if length(w) != n
        throw(ArgumentError("Inconsistent argument dimensions."))
    end
    sx = 0.
    tw = 0.
    for i = 1:n
        wi = w[i]
        sx += wi * x[i]
        tw += wi
    end
    GeometricStats(sx, tw)
end

fit_mle(::Type{Geometric}, ss::GeometricStats) = Geometric(1.0 / (ss.sx / ss.tw + 1.0))
<|MERGE_RESOLUTION|>--- conflicted
+++ resolved
@@ -8,8 +8,19 @@
 
 Geometric() = Geometric(0.5) # Flips of a fair coin
 
+### handling support
+
+isupperbounded(d::Union(Geometric, Type{Geometric})) = false
+islowerbounded(d::Union(Geometric, Type{Geometric})) = true
+isbounded(d::Union(Geometric, Type{Geometric})) = false
+
+min(d::Union(Geometric, Type{Geometric})) = 0
+max(d::Geometric) = Inf
+
 insupport(::Geometric, x::Real) = isinteger(x) && zero(x) <= x
 insupport(::Type{Geometric}, x::Real) = isinteger(x) && zero(x) <= x
+
+
 
 mean(d::Geometric) = (1.0 - d.prob) / d.prob
 
@@ -24,11 +35,7 @@
 
 entropy(d::Geometric) = (-xlogx(1.0 - d.prob) - xlogx(d.prob)) / d.prob
 
-<<<<<<< HEAD
-=======
-insupport(::Geometric, x::Real) = isinteger(x) && x >= 0
-insupport(::Type{Geometric}, x::Real) = isinteger(x) && x >= 0
->>>>>>> a56a585d
+
 
 pdf(d::Geometric, x::Real) = insupport(d,x) ? d.prob*exp(log1p(-d.prob)*x) : 0.0
 logpdf(d::Geometric, x::Real) = insupport(d,x) ? log(d.prob) + log1p(-d.prob)*x : -Inf
@@ -101,17 +108,6 @@
 
 
 
-### handling support
-
-isupperbounded(d::Union(Geometric, Type{Geometric})) = false
-islowerbounded(d::Union(Geometric, Type{Geometric})) = true
-isbounded(d::Union(Geometric, Type{Geometric})) = false
-
-min(d::Union(Geometric, Type{Geometric})) = 0
-max(d::Geometric) = Inf
-insupport(d::Geometric, x::Real) = isinteger(x) && x >= 0
-
-
 ## Fit model
 
 immutable GeometricStats <: SufficientStats
