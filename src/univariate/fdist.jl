--- conflicted
+++ resolved
@@ -8,14 +8,7 @@
     end
 end
 
-<<<<<<< HEAD
-insupport(::FDist, x::Real) = zero(x) <= x < Inf
-insupport(::Type{FDist}, x::Real) = zero(x) <= x < Inf
-=======
-@_jl_dist_2p FDist f
-
 @continuous_distr_support FDist 0.0 Inf
->>>>>>> a56a585d
 
 mean(d::FDist) = 2.0 < d.ddf ? d.ddf / (d.ddf - 2.0) : NaN
 
