--- conflicted
+++ resolved
@@ -10,16 +10,13 @@
 
 insupport(d::Uniform, x::Real) = d.a <= x <= d.b
 
-<<<<<<< HEAD
-=======
 isupperbounded(::Union(Uniform, Type{Uniform})) = true
 islowerbounded(::Union(Uniform, Type{Uniform})) = true
 isbounded(::Union(Uniform, Type{Uniform})) = true
 
->>>>>>> a56a585d
 min(d::Uniform) = d.a
 max(d::Uniform) = d.b
-insupport(d::Uniform, x::Real) = d.a <= x <= d.b
+
 
 mean(d::Uniform) = (d.a + d.b) / 2.0
 
@@ -38,7 +35,6 @@
 
 entropy(d::Uniform) = log(d.b - d.a)
 
-<<<<<<< HEAD
 pdf(d::Uniform, x::Real) = insupport(d,x) ? 0.0 : 1/(d.b-d.a)
 logpdf(d::Uniform, x::Real) = insupport(d,x) ? -Inf : -log(d.b-d.a)
 
@@ -62,9 +58,6 @@
     end
     (d.b-q)/(d.b-d.a)
 end
-=======
-kurtosis(d::Uniform) = -6.0 / 5.0
->>>>>>> a56a585d
 
 function quantile(d::Uniform, p::Real) 
     if isnan(p) || (p < zero(p)) || (p > one(p))
